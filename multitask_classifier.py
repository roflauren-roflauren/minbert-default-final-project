--- conflicted
+++ resolved
@@ -91,7 +91,6 @@
         Thus, your output should contain 5 logits for each sentence.
         '''
         pooled = self.bert(input_ids, attention_mask)['pooler_output']
-<<<<<<< HEAD
         
         # apply the parameter sharing regime: 
         
@@ -107,8 +106,6 @@
                 pooled = nn.ReLU()(pooled)
                 individual_index += 3
 
-=======
->>>>>>> 75cce74a
         logits = self.stm_linear(self.stm_dropout(pooled))
         return F.log_softmax(logits, dim=1)
 
@@ -188,21 +185,15 @@
     print(f"save the model to {filepath}")
 
 
-<<<<<<< HEAD
 ## Currently only trains on sst dataset
-def train_multitask(tune_config):
-    args = tune_config['args']
-=======
 def cycle(iterable): 
     """ Custom cycle generator which restarts an iterable after it is exhausted. """
     while True: 
         for elem in iterable: 
             yield elem 
-
-
-def train_multitask(args):
-    # take over any available GPUs: 
->>>>>>> 75cce74a
+def train_multitask(tune_config):
+    args = tune_config['args']
+   
     device = torch.device('cuda') if args.use_gpu else torch.device('cpu')
     
     # load data
@@ -253,14 +244,6 @@
         train_loss = 0
         num_batches = 0    
         
-<<<<<<< HEAD
-        # iterate through dataloader with minimum number of batches (sts dataset): 
-        count = 0
-        for batch in tqdm(sts_train_dataloader, desc=f'train-{epoch}', disable=TQDM_DISABLE):
-            
-            # compute loss for sst task: 
-            sst_batch = next(sst_dataiter)     
-=======
         # iterate through training set dataloader with maximum number of batches (para dataset): 
         for step, batch in enumerate(tqdm(para_train_dataloader, desc=f'train-{epoch}', disable=TQDM_DISABLE)):
             # kill training if limiting paraphrase train batches and limit batch # hit: 
@@ -270,7 +253,6 @@
             # compute loss for sst task: 
             sst_batch = next(sst_dataiter)     
             
->>>>>>> 75cce74a
             b_ids, b_mask, b_labels = (sst_batch['token_ids'], sst_batch['attention_mask'], sst_batch['labels'])
             b_ids, b_mask, b_labels = b_ids.to(device), b_mask.to(device), b_labels.to(device)
             
@@ -278,21 +260,6 @@
             sst_loss = F.cross_entropy(logits, b_labels.view(-1), reduction='sum') / args.batch_size            
             
             # compute loss for para tasK: 
-<<<<<<< HEAD
-            para_batch = next(para_dataiter)
-            (b_ids1, b_mask1,
-             b_ids2, b_mask2, 
-             b_labels, b_sent_ids) = (para_batch['token_ids_1'], para_batch['attention_mask_1'],
-                            para_batch['token_ids_2'], para_batch['attention_mask_2'],
-                            para_batch['labels'], para_batch['sent_ids'])
-
-            b_ids1 = b_ids1.to(device)
-            b_mask1 = b_mask1.to(device)
-            b_ids2 = b_ids2.to(device)
-            b_mask2 = b_mask2.to(device)
-            b_labels = b_labels.to(device).to(torch.float32)
-
-=======
             para_batch = batch
             
             (b_ids1, b_mask1, b_ids2, b_mask2, b_labels) = \
@@ -300,7 +267,6 @@
             b_ids1, b_mask1, b_ids2, b_mask2, b_labels = \
                 b_ids1.to(device), b_mask1.to(device), b_ids2.to(device), b_mask2.to(device), b_labels.to(device).to(torch.float32)
                 
->>>>>>> 75cce74a
             logits = model.predict_paraphrase(b_ids1, b_mask1, b_ids2, b_mask2)
             y_hat = logits.sigmoid().round().flatten()
             b_labels = b_labels.flatten()
@@ -322,14 +288,10 @@
             # compute average loss and propagate loss: 
             optimizer.zero_grad()
             loss = (sst_loss + para_loss + sts_loss) / 3
-<<<<<<< HEAD
             
             
             loss = loss.type(torch.FloatTensor)
 
-=======
-            loss = loss.type(torch.cuda.FloatTensor)
->>>>>>> 75cce74a
             loss.backward()
             optimizer.step()
             
@@ -356,18 +318,10 @@
             # save the new best model: 
             print("\nSAVING MODEL...")
             save_model(model, optimizer, args, config, args.filepath)
-<<<<<<< HEAD
-        
-        # report training characteristics:
-        print(f"Epoch {epoch}: train loss :: {train_loss :.3f}, train paraphrase acc :: {train_paraphrase_accuracy :.3f}, dev paraphrase acc :: {dev_paraphrase_accuracy :.3f}")
-        print(f"train sentiment acc :: {train_sentiment_accuracy :.3f}, dev sentiment acc :: {dev_sentiment_accuracy :.3f}")
-        print(f"train semantic similarity corr :: {train_sts_corr :.3f}, dev semantic similarity corr :: {dev_sts_corr :.3f}")
-    return {"score": multitask_score}
-=======
 
         # report training loss
         print(f"\nEPOCH {epoch}: TRAINING LOSS :: {train_loss :.3f}; DEV MULTITASK SCORE :: {multitask_score :.3f}")
->>>>>>> 75cce74a
+    return {"score": multitask_score}
         
 
 def test_model(args, tune_config):
@@ -386,7 +340,6 @@
 
 def get_args():
     parser = argparse.ArgumentParser()
-<<<<<<< HEAD
     parser.add_argument("--sst_train", type=str, default="/Users/markbechthold/Desktop/School/Year 5/Winter/CS 224N/Final Project/minbert-default-final-project/data/ids-sst-train.csv")
     parser.add_argument("--sst_dev",   type=str, default="/Users/markbechthold/Desktop/School/Year 5/Winter/CS 224N/Final Project/minbert-default-final-project/data/ids-sst-dev.csv")
     parser.add_argument("--sst_test",  type=str, default="/Users/markbechthold/Desktop/School/Year 5/Winter/CS 224N/Final Project/minbert-default-final-project/data/ids-sst-test-student.csv")
@@ -398,19 +351,6 @@
     parser.add_argument("--sts_train", type=str, default="/Users/markbechthold/Desktop/School/Year 5/Winter/CS 224N/Final Project/minbert-default-final-project/data/sts-train.csv")
     parser.add_argument("--sts_dev",   type=str, default="/Users/markbechthold/Desktop/School/Year 5/Winter/CS 224N/Final Project/minbert-default-final-project/data/sts-dev.csv")
     parser.add_argument("--sts_test",  type=str, default="/Users/markbechthold/Desktop/School/Year 5/Winter/CS 224N/Final Project/minbert-default-final-project/data/sts-test-student.csv")
-=======
-    parser.add_argument("--sst_train",  type=str, default="data/ids-sst-train.csv")
-    parser.add_argument("--sst_dev",    type=str, default="data/ids-sst-dev.csv")
-    parser.add_argument("--sst_test",   type=str, default="data/ids-sst-test-student.csv")
-
-    parser.add_argument("--para_train", type=str, default="data/quora-train.csv")
-    parser.add_argument("--para_dev",   type=str, default="data/quora-dev.csv")
-    parser.add_argument("--para_test",  type=str, default="data/quora-test-student.csv")
-
-    parser.add_argument("--sts_train",  type=str, default="data/sts-train.csv")
-    parser.add_argument("--sts_dev",    type=str, default="data/sts-dev.csv")
-    parser.add_argument("--sts_test",   type=str, default="data/sts-test-student.csv")
->>>>>>> 75cce74a
 
     parser.add_argument("--seed",   type=int, default=11711)
     parser.add_argument("--epochs", type=int, default=10)
@@ -419,7 +359,6 @@
                         choices=('pretrain', 'finetune'), default="pretrain")
     parser.add_argument("--use_gpu", action='store_true')
 
-<<<<<<< HEAD
     parser.add_argument("--sst_dev_out",  type=str, default="/Users/markbechthold/Desktop/School/Year 5/Winter/CS 224N/Final Project/minbert-default-final-project/predictions_multitask/sst-dev-output.csv")
     parser.add_argument("--sst_test_out", type=str, default="/Users/markbechthold/Desktop/School/Year 5/Winter/CS 224N/Final Project/minbert-default-final-project/predictions_multitask/sst-test-output.csv")
 
@@ -428,16 +367,6 @@
 
     parser.add_argument("--sts_dev_out",  type=str, default="/Users/markbechthold/Desktop/School/Year 5/Winter/CS 224N/Final Project/minbert-default-final-project/predictions_multitask/sts-dev-output.csv")
     parser.add_argument("--sts_test_out", type=str, default="/Users/markbechthold/Desktop/School/Year 5/Winter/CS 224N/Final Project/minbert-default-final-project/predictions_multitask/sts-test-output.csv")
-=======
-    parser.add_argument("--sst_dev_out",  type=str, default="predictions/sst-dev-output.csv")
-    parser.add_argument("--sst_test_out", type=str, default="predictions/sst-test-output.csv")
-
-    parser.add_argument("--para_dev_out",  type=str, default="predictions/para-dev-output.csv")
-    parser.add_argument("--para_test_out", type=str, default="predictions/para-test-output.csv")
-
-    parser.add_argument("--sts_dev_out",  type=str, default="predictions/sts-dev-output.csv")
-    parser.add_argument("--sts_test_out", type=str, default="predictions/sts-test-output.csv")
->>>>>>> 75cce74a
 
     # hyper parameters
     parser.add_argument("--batch_size", help='sst: 64, cfimdb: 8 can fit a 12GB GPU', type=int, default=8)
@@ -448,7 +377,6 @@
     args = parser.parse_args()
     return args
 
-<<<<<<< HEAD
 def tune_train(args):
     ray.init(include_dashboard=False)
     config = {
@@ -468,8 +396,6 @@
     print(results.get_best_result(metric="score", mode="min").config)
     return results.get_best_result(metric="score", mode="min").config
 
-=======
->>>>>>> 75cce74a
 
 if __name__ == "__main__":
     args = get_args()
